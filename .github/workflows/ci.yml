name: Continuous integration

on:
  push:
    branches:
      - master
  pull_request:

env:
  RUSTFLAGS: -Dwarnings

jobs:
  rustfmt:
    runs-on: ubuntu-latest
    steps:
    - name: Checking out
      uses: actions/checkout@v2
    - name: Running rustfmt
      run: make rustfmt

  check-clippy:
    runs-on: ubuntu-latest
    steps:
    - name: Checking out
      uses: actions/checkout@v2
    - name: Running clippy
      run: make check

  test:
    runs-on: ubuntu-latest
    steps:
    - name: Checking out
      uses: actions/checkout@v2
    - name: Running tests
      uses: ./.github/actions/rust-cargo-run
      with:
        command: test
        args: --locked --all --no-fail-fast
        github_token: ${{ secrets.GITHUB_TOKEN }}

  build:
    runs-on: ubuntu-latest
    env:
      CARGO_INCREMENTAL: 0
      CACHE_SKIP_SAVE: ${{ matrix.push == '' || matrix.push == 'false' }}
    strategy:
      matrix:
        network: [ 'mainnet', 'caterpillarnet', 'butterflynet', 'calibrationnet', 'devnet', 'testing', 'testing-fake-proofs' ]
    steps:
    - name: Checking out
      uses: actions/checkout@v2
    - name: Install Rust toolchain
      uses: ./.github/actions/rust-cargo-run
      with:
        command: version
        github_token: ${{ secrets.GITHUB_TOKEN }}
    - name: Writing bundle
      env:
        BUILD_FIL_NETWORK: ${{ matrix.network }}
      run: |
<<<<<<< HEAD
        cargo run -- -o output/builtin-actors.car
  coverage:
    runs-on: ubuntu-latest
    env:
      GITHUB_TOKEN: ${{ secrets.GITHUB_TOKEN }}
      CARGO_INCREMENTAL: 0
      CACHE_SKIP_SAVE: ${{ matrix.push == '' || matrix.push == 'false' }}
    steps:
    - name: Checking out
      uses: actions/checkout@v2
    - name: Install Rust toolchain
      uses: ./.github/actions/rust-cargo-run
      env:
        GITHUB_TOKEN: ${{ secrets.GITHUB_TOKEN }}
      with:
        command: version
        components: llvm-tools-preview
    - name: Put LLVM tools into the PATH
      run: echo "${HOME}/.rustup/toolchains/$(cat rust-toolchain)-x86_64-unknown-linux-gnu/lib/rustlib/x86_64-unknown-linux-gnu/bin" >> $GITHUB_PATH
    - name: Install demangler
      run: cargo install rustfilt
    - name: Create coverage report
      env:
        # Incremental build is not supported when profiling.
        CARGO_INCREMENTAL: 0
        # Make sure that each run of an executable creates a new profile file,
        # with the default name they would override each other.
        LLVM_PROFILE_FILE: "%m.profraw"
        # -Cinstrument-coverage: enable llvm coverage instrumentation
        # -Ccodegen-units=1: building in parallel is not supported when profiling
        # -Copt-level=0: disable optimizations for more accurate coverage
        # -Coverflow-checks=off: checking for overflow is not needed for coverage reporting
        # -Cinline-threshold=0: do not inline
        # For code coverage the `-Clink-dead-code` flag should be set, as dead
        # code should be considered as not covered code. Though this would make
        # the build fail, hence it is not set.
        RUSTFLAGS: -Cinstrument-coverage -Ccodegen-units=1 -Copt-level=0 -Coverflow-checks=off -Cinline-threshold=0
      run: cargo test --workspace --exclude fil_builtin_actors_bundle
    - name: Merge profiling data
      # Do *not* use sparse output. It leads to more lines that are not taken
      # into account at all
      run: llvm-profdata merge --output=default.profdata $(find . -name '*.profraw')
    - name: Create HTML coverage report
      # The compiled files contain the coverage information. From running the
      # tests we don't know what those files are called, hence use all files
      # from the `./target/debug/deps` directory which don't have an extension.
      run: |
        OBJECT_OPTIONS=($(find ./target/debug/deps/* -name '*' -not -name '*\.*' -printf ' --object %p'))
        # Create HTML report of this project, we don't care about coverage of
        # dependencies
        llvm-cov show --Xdemangler=rustfilt --show-expansions --show-line-counts-or-regions --ignore-filename-regex=".cargo|.rustup|/rustc|./tests/" --format=html --output-dir=./llvm-show --instr-profile=default.profdata ${OBJECT_OPTIONS[@]}
        # Create file to be uploaded to codecov
        llvm-cov export --ignore-filename-regex=".cargo|.rustup|/rustc|./tests" --format=lcov --instr-profile=default.profdata ${OBJECT_OPTIONS[@]} > lcov.info
    - name: Archive code coverage results
      uses: actions/upload-artifact@v3
      with:
        name: code-coverage-report
        path: llvm-show/*
    - name: Upload coverage to Codecov
      uses: codecov/codecov-action@81cd2dc8148241f03f5839d295e000b8f761e378 # v3.1.0
      with:
        files: lcov.info
=======
        cargo run --locked -- -o output/builtin-actors.car
>>>>>>> 95f952a8
<|MERGE_RESOLUTION|>--- conflicted
+++ resolved
@@ -58,8 +58,7 @@
       env:
         BUILD_FIL_NETWORK: ${{ matrix.network }}
       run: |
-<<<<<<< HEAD
-        cargo run -- -o output/builtin-actors.car
+        cargo run --locked -- -o output/builtin-actors.car
   coverage:
     runs-on: ubuntu-latest
     env:
@@ -120,7 +119,4 @@
     - name: Upload coverage to Codecov
       uses: codecov/codecov-action@81cd2dc8148241f03f5839d295e000b8f761e378 # v3.1.0
       with:
-        files: lcov.info
-=======
-        cargo run --locked -- -o output/builtin-actors.car
->>>>>>> 95f952a8
+        files: lcov.info