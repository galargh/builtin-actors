use fvm_shared::address::Address;
use lazy_static::lazy_static;

mod harness;

lazy_static! {
    static ref VERIFIER: Address = Address::new_id(201);
    static ref VERIFIER2: Address = Address::new_id(202);
    static ref CLIENT: Address = Address::new_id(301);
    static ref CLIENT2: Address = Address::new_id(302);
    static ref CLIENT3: Address = Address::new_id(303);
    static ref CLIENT4: Address = Address::new_id(304);
    static ref PROVIDER: Address = Address::new_id(305);
    static ref PROVIDER2: Address = Address::new_id(306);
}

mod util {
    use fvm_shared::sector::StoragePower;

    use fil_actors_runtime::test_utils::MockRuntime;

    pub fn verifier_allowance(rt: &MockRuntime) -> StoragePower {
        rt.policy.minimum_verified_allocation_size.clone() + 42
    }

    pub fn client_allowance(rt: &MockRuntime) -> StoragePower {
        verifier_allowance(rt) - 1
    }
}

mod construction {
    use fvm_ipld_encoding::RawBytes;
    use fvm_shared::address::{Address, BLS_PUB_LEN};
    use fvm_shared::error::ExitCode;
    use fvm_shared::MethodNum;

    use fil_actor_verifreg::{Actor as VerifregActor, Method};
    use fil_actors_runtime::test_utils::*;
    use fil_actors_runtime::SYSTEM_ACTOR_ADDR;
    use harness::*;

    use crate::*;

    #[test]
    fn construct_with_root_id() {
        let mut rt = new_runtime();
        let h = Harness { root: ROOT_ADDR };
        h.construct_and_verify(&mut rt, &h.root);
        h.check_state(&rt);
    }

    #[test]
    fn construct_resolves_non_id() {
        let mut rt = new_runtime();
        let h = Harness { root: ROOT_ADDR };
        let root_pubkey = Address::new_bls(&[7u8; BLS_PUB_LEN]).unwrap();
        rt.id_addresses.insert(root_pubkey, h.root);
        h.construct_and_verify(&mut rt, &root_pubkey);
        h.check_state(&rt);
    }

    #[test]
    fn construct_fails_if_root_unresolved() {
        let mut rt = new_runtime();
        let root_pubkey = Address::new_bls(&[7u8; BLS_PUB_LEN]).unwrap();

        rt.expect_validate_caller_addr(vec![SYSTEM_ACTOR_ADDR]);
        expect_abort(
            ExitCode::USR_ILLEGAL_ARGUMENT,
            rt.call::<VerifregActor>(
                Method::Constructor as MethodNum,
                &RawBytes::serialize(root_pubkey).unwrap(),
            ),
        );
    }
}

mod verifiers {
    use fvm_ipld_encoding::RawBytes;
    use fvm_shared::address::{Address, BLS_PUB_LEN};
    use fvm_shared::econ::TokenAmount;
    use fvm_shared::error::ExitCode;
    use fvm_shared::{MethodNum, METHOD_SEND};

    use fil_actor_verifreg::{Actor as VerifregActor, AddVerifierParams, DataCap, Method};
    use fil_actors_runtime::test_utils::*;
    use harness::*;
    use util::*;

    use crate::*;

    #[test]
    fn add_verifier_requires_root_caller() {
        let (h, mut rt) = new_harness();
        rt.expect_validate_caller_addr(vec![h.root]);
        rt.set_caller(*VERIFREG_ACTOR_CODE_ID, Address::new_id(501));
        let params =
            AddVerifierParams { address: Address::new_id(201), allowance: verifier_allowance(&rt) };
        expect_abort(
            ExitCode::USR_FORBIDDEN,
            rt.call::<VerifregActor>(
                Method::AddVerifier as MethodNum,
                &RawBytes::serialize(params).unwrap(),
            ),
        );
        h.check_state(&rt);
    }

    #[test]
    fn add_verifier_enforces_min_size() {
        let (h, mut rt) = new_harness();
        let allowance = rt.policy.minimum_verified_allocation_size.clone() - 1;
        expect_abort(
            ExitCode::USR_ILLEGAL_ARGUMENT,
            h.add_verifier(&mut rt, &VERIFIER, &allowance),
        );
        h.check_state(&rt);
    }

    #[test]
    fn add_verifier_rejects_root() {
        let (h, mut rt) = new_harness();
        let allowance = verifier_allowance(&rt);
        expect_abort(
            ExitCode::USR_ILLEGAL_ARGUMENT,
            h.add_verifier(&mut rt, &ROOT_ADDR, &allowance),
        );
        h.check_state(&rt);
    }

    #[test]
    fn add_verifier_rejects_client() {
        let (h, mut rt) = new_harness();
        let allowance = verifier_allowance(&rt);
        expect_abort(
            ExitCode::USR_ILLEGAL_ARGUMENT,
            h.add_verifier_with_existing_cap(&mut rt, &VERIFIER, &allowance, &DataCap::from(1)),
        );
        h.check_state(&rt);
    }

    #[test]
    fn add_verifier_rejects_unresolved_address() {
        let (h, mut rt) = new_harness();
        let verifier_key_address = Address::new_secp256k1(&[3u8; 65]).unwrap();
        let allowance = verifier_allowance(&rt);
        // Expect runtime to attempt to create the actor, but don't add it to the mock's
        // address resolution table.
        rt.expect_send(
            verifier_key_address,
            METHOD_SEND,
            RawBytes::default(),
            TokenAmount::default(),
            RawBytes::default(),
            ExitCode::OK,
        );
        expect_abort(
            ExitCode::USR_ILLEGAL_ARGUMENT,
            h.add_verifier(&mut rt, &verifier_key_address, &allowance),
        );
        h.check_state(&rt);
    }

    #[test]
    fn add_verifier_id_address() {
        let (h, mut rt) = new_harness();
        let allowance = verifier_allowance(&rt);
        h.add_verifier(&mut rt, &VERIFIER, &allowance).unwrap();
        h.check_state(&rt);
    }

    #[test]
    fn add_verifier_resolves_address() {
        let (h, mut rt) = new_harness();
        let allowance = verifier_allowance(&rt);
        let pubkey_addr = Address::new_secp256k1(&[0u8; 65]).unwrap();
        rt.id_addresses.insert(pubkey_addr, *VERIFIER);
        h.add_verifier(&mut rt, &pubkey_addr, &allowance).unwrap();
        h.check_state(&rt);
    }

    #[test]
    fn remove_requires_root() {
        let (h, mut rt) = new_harness();
        let allowance = verifier_allowance(&rt);
        h.add_verifier(&mut rt, &VERIFIER, &allowance).unwrap();

        let caller = Address::new_id(501);
        rt.expect_validate_caller_addr(vec![h.root]);
        rt.set_caller(*ACCOUNT_ACTOR_CODE_ID, caller);
        assert_ne!(h.root, caller);
        expect_abort(
            ExitCode::USR_FORBIDDEN,
            rt.call::<VerifregActor>(
                Method::RemoveVerifier as MethodNum,
                &RawBytes::serialize(*VERIFIER).unwrap(),
            ),
        );
        h.check_state(&rt);
    }

    #[test]
    fn remove_requires_verifier_exists() {
        let (h, mut rt) = new_harness();
        expect_abort(ExitCode::USR_ILLEGAL_ARGUMENT, h.remove_verifier(&mut rt, &VERIFIER));
        h.check_state(&rt);
    }

    #[test]
    fn remove_verifier() {
        let (h, mut rt) = new_harness();
        let allowance = verifier_allowance(&rt);
        h.add_verifier(&mut rt, &VERIFIER, &allowance).unwrap();
        h.remove_verifier(&mut rt, &VERIFIER).unwrap();
        h.check_state(&rt);
    }

    #[test]
    fn remove_verifier_id_address() {
        let (h, mut rt) = new_harness();
        let allowance = verifier_allowance(&rt);
        let verifier_pubkey = Address::new_bls(&[1u8; BLS_PUB_LEN]).unwrap();
        rt.id_addresses.insert(verifier_pubkey, *VERIFIER);
        // Add using pubkey address.
        h.add_verifier(&mut rt, &VERIFIER, &allowance).unwrap();
        // Remove using ID address.
        h.remove_verifier(&mut rt, &VERIFIER).unwrap();
        h.check_state(&rt);
    }
}

mod clients {
    use fvm_ipld_encoding::RawBytes;
    use fvm_shared::address::{Address, BLS_PUB_LEN};
    use fvm_shared::econ::TokenAmount;
    use fvm_shared::error::ExitCode;
    use fvm_shared::{MethodNum, METHOD_SEND};
    use num_traits::Zero;

    use fil_actor_verifreg::{Actor as VerifregActor, AddVerifierClientParams, DataCap, Method};
    use fil_actors_runtime::test_utils::*;
    use harness::*;
    use util::*;

    use crate::*;

    #[test]
    fn many_verifiers_and_clients() {
        let (h, mut rt) = new_harness();
        // Each verifier has enough allowance for two clients.
        let allowance_client = client_allowance(&rt);
        let allowance_verifier = allowance_client.clone() + allowance_client.clone();
        h.add_verifier(&mut rt, &VERIFIER, &allowance_verifier).unwrap();
        h.add_verifier(&mut rt, &VERIFIER2, &allowance_verifier).unwrap();

        h.add_client(&mut rt, &VERIFIER, &CLIENT, &allowance_client).unwrap();
        h.add_client(&mut rt, &VERIFIER, &CLIENT2, &allowance_client).unwrap();

        h.add_client(&mut rt, &VERIFIER2, &CLIENT3, &allowance_client).unwrap();
        h.add_client(&mut rt, &VERIFIER2, &CLIENT4, &allowance_client).unwrap();

        // No more allowance left
        h.assert_verifier_allowance(&rt, &VERIFIER, &DataCap::from(0));
        h.assert_verifier_allowance(&rt, &VERIFIER2, &DataCap::from(0));
        h.check_state(&rt);
    }

    #[test]
    fn verifier_allowance_exhausted() {
        let (h, mut rt) = new_harness();
        let allowance = client_allowance(&rt);
        // Verifier only has allowance for one client.
        h.add_verifier(&mut rt, &VERIFIER, &allowance).unwrap();

        h.add_client(&mut rt, &VERIFIER, &CLIENT, &allowance).unwrap();
        expect_abort(
            ExitCode::USR_ILLEGAL_ARGUMENT,
            h.add_client(&mut rt, &VERIFIER, &CLIENT2, &allowance),
        );

        h.assert_verifier_allowance(&rt, &VERIFIER, &DataCap::zero());
        h.check_state(&rt);
    }

    #[test]
    fn resolves_client_address() {
        let (h, mut rt) = new_harness();
        let allowance_verifier = verifier_allowance(&rt);
        let allowance_client = client_allowance(&rt);

        let client_pubkey = Address::new_bls(&[7u8; BLS_PUB_LEN]).unwrap();
        rt.id_addresses.insert(client_pubkey, *CLIENT);

        h.add_verifier(&mut rt, &VERIFIER, &allowance_verifier).unwrap();
        h.add_client(&mut rt, &VERIFIER, &client_pubkey, &allowance_client).unwrap();

        // Adding another client with the same address increments
        // the data cap which has already been granted.
        h.add_verifier(&mut rt, &VERIFIER, &allowance_verifier).unwrap();
        h.add_client(&mut rt, &VERIFIER, &CLIENT, &allowance_client).unwrap();
        h.check_state(&rt);
    }

    #[test]
    fn minimum_allowance_ok() {
        let (h, mut rt) = new_harness();
        let allowance_verifier = verifier_allowance(&rt);
        h.add_verifier(&mut rt, &VERIFIER, &allowance_verifier).unwrap();

        let allowance = rt.policy.minimum_verified_allocation_size.clone();
        h.add_client(&mut rt, &VERIFIER, &CLIENT, &allowance).unwrap();
        h.check_state(&rt);
    }

    #[test]
    fn rejects_unresolved_address() {
        let (h, mut rt) = new_harness();
        let allowance_verifier = verifier_allowance(&rt);
        let allowance_client = client_allowance(&rt);
        h.add_verifier(&mut rt, &VERIFIER, &allowance_verifier).unwrap();

        let client = Address::new_bls(&[7u8; BLS_PUB_LEN]).unwrap();
        // Expect runtime to attempt to create the actor, but don't add it to the mock's
        // address resolution table.
        rt.expect_send(
            client,
            METHOD_SEND,
            RawBytes::default(),
            TokenAmount::default(),
            RawBytes::default(),
            ExitCode::OK,
        );

        expect_abort(
<<<<<<< HEAD
            ExitCode::USR_ILLEGAL_STATE,
            h.add_client(&mut rt, &VERIFIER, &client, &allowance_client),
=======
            ExitCode::USR_ILLEGAL_ARGUMENT,
            h.add_client(&mut rt, &VERIFIER, &client, &allowance_client, &allowance_client),
>>>>>>> fa943651
        );
        h.check_state(&rt);
    }

    #[test]
    fn rejects_allowance_below_minimum() {
        let (h, mut rt) = new_harness();
        let allowance_verifier = verifier_allowance(&rt);
        h.add_verifier(&mut rt, &VERIFIER, &allowance_verifier).unwrap();

        let allowance = rt.policy.minimum_verified_allocation_size.clone() - 1;
        expect_abort(
            ExitCode::USR_ILLEGAL_ARGUMENT,
            h.add_client(&mut rt, &VERIFIER, &CLIENT, &allowance),
        );
        h.check_state(&rt);
    }

    #[test]
    fn rejects_non_verifier_caller() {
        let (h, mut rt) = new_harness();
        let allowance_verifier = verifier_allowance(&rt);
        let allowance_client = client_allowance(&rt);
        h.add_verifier(&mut rt, &VERIFIER, &allowance_verifier).unwrap();

        let caller = Address::new_id(209);
        rt.set_caller(*ACCOUNT_ACTOR_CODE_ID, caller);
        rt.expect_validate_caller_any();
        let params = AddVerifierClientParams { address: *CLIENT, allowance: allowance_client };
        expect_abort(
            ExitCode::USR_NOT_FOUND,
            rt.call::<VerifregActor>(
                Method::AddVerifiedClient as MethodNum,
                &RawBytes::serialize(params).unwrap(),
            ),
        );
        h.check_state(&rt);
    }

    #[test]
    fn rejects_allowance_greater_than_verifier_cap() {
        let (h, mut rt) = new_harness();
        let allowance_verifier = verifier_allowance(&rt);
        h.add_verifier(&mut rt, &VERIFIER, &allowance_verifier).unwrap();

        let allowance = allowance_verifier.clone() + 1;
        expect_abort(
            ExitCode::USR_ILLEGAL_ARGUMENT,
            h.add_client(&mut rt, &VERIFIER, &h.root, &allowance),
        );
        h.check_state(&rt);
    }

    #[test]
    fn rejects_root_as_client() {
        let (h, mut rt) = new_harness();
        let allowance_verifier = verifier_allowance(&rt);
        let allowance_client = client_allowance(&rt);
        h.add_verifier(&mut rt, &VERIFIER, &allowance_verifier).unwrap();
        expect_abort(
            ExitCode::USR_ILLEGAL_ARGUMENT,
            h.add_client(&mut rt, &VERIFIER, &h.root, &allowance_client),
        );
        h.check_state(&rt);
    }

    #[test]
    fn rejects_verifier_as_client() {
        let (h, mut rt) = new_harness();
        let allowance_verifier = verifier_allowance(&rt);
        let allowance_client = client_allowance(&rt);
        h.add_verifier(&mut rt, &VERIFIER, &allowance_verifier).unwrap();
        expect_abort(
            ExitCode::USR_ILLEGAL_ARGUMENT,
            h.add_client(&mut rt, &VERIFIER, &VERIFIER, &allowance_client),
        );
        rt.reset();

        h.add_verifier(&mut rt, &VERIFIER2, &allowance_verifier).unwrap();
        expect_abort(
            ExitCode::USR_ILLEGAL_ARGUMENT,
            h.add_client(&mut rt, &VERIFIER, &VERIFIER2, &allowance_client),
        );
        h.check_state(&rt);
    }
}

mod claims {
    use fvm_shared::error::ExitCode;
    use fvm_shared::ActorID;
    use num_traits::Zero;

    use fil_actor_verifreg::Claim;
    use fil_actor_verifreg::{AllocationID, ClaimTerm, DataCap, ExtendClaimTermsParams, State};
    use fil_actors_runtime::runtime::policy_constants::{
        MAXIMUM_VERIFIED_ALLOCATION_TERM, MINIMUM_VERIFIED_ALLOCATION_SIZE,
        MINIMUM_VERIFIED_ALLOCATION_TERM,
    };
    use fil_actors_runtime::runtime::Runtime;
    use fil_actors_runtime::test_utils::ACCOUNT_ACTOR_CODE_ID;
    use harness::*;

    use crate::*;

    const CLIENT1: ActorID = 101;
    const CLIENT2: ActorID = 102;
    const PROVIDER1: ActorID = 301;
    const PROVIDER2: ActorID = 302;
    const ALLOC_SIZE: u64 = MINIMUM_VERIFIED_ALLOCATION_SIZE as u64;

    #[test]
    fn expire_allocs() {
        let (h, mut rt) = new_harness();

        let mut alloc1 = make_alloc("1", CLIENT1, PROVIDER1, ALLOC_SIZE);
        alloc1.expiration = 100;
        let mut alloc2 = make_alloc("2", CLIENT1, PROVIDER1, ALLOC_SIZE * 2);
        alloc2.expiration = 200;
        let total_size = alloc1.size.0 + alloc2.size.0;

        let id1 = h.create_alloc(&mut rt, &alloc1).unwrap();
        let id2 = h.create_alloc(&mut rt, &alloc2).unwrap();
        let state_with_allocs: State = rt.get_state();

        // Can't remove allocations that aren't expired
        let ret = h.remove_expired_allocations(&mut rt, CLIENT1, vec![1, 2], 0).unwrap();
        assert_eq!(vec![1, 2], ret.considered);
        assert_eq!(vec![ExitCode::USR_FORBIDDEN, ExitCode::USR_FORBIDDEN], ret.results.codes());
        assert_eq!(DataCap::zero(), ret.datacap_recovered);

        // Remove the first alloc, which expired.
        rt.set_epoch(100);
        let ret =
            h.remove_expired_allocations(&mut rt, CLIENT1, vec![1, 2], alloc1.size.0).unwrap();
        assert_eq!(vec![1, 2], ret.considered);
        assert_eq!(vec![ExitCode::OK, ExitCode::USR_FORBIDDEN], ret.results.codes());
        assert_eq!(DataCap::from(alloc1.size.0), ret.datacap_recovered);

        // Remove the second alloc (the first is no longer found).
        rt.set_epoch(200);
        let ret =
            h.remove_expired_allocations(&mut rt, CLIENT1, vec![1, 2], alloc2.size.0).unwrap();
        assert_eq!(vec![1, 2], ret.considered);
        assert_eq!(vec![ExitCode::USR_NOT_FOUND, ExitCode::OK], ret.results.codes());
        assert_eq!(DataCap::from(alloc2.size.0), ret.datacap_recovered);

        // Reset state and show we can remove two at once.
        rt.replace_state(&state_with_allocs);
        let ret = h.remove_expired_allocations(&mut rt, CLIENT1, vec![1, 2], total_size).unwrap();
        assert_eq!(vec![1, 2], ret.considered);
        assert_eq!(vec![ExitCode::OK, ExitCode::OK], ret.results.codes());
        assert_eq!(DataCap::from(total_size), ret.datacap_recovered);

        // Reset state and show that only what was asked for is removed.
        rt.replace_state(&state_with_allocs);
        let ret = h.remove_expired_allocations(&mut rt, CLIENT1, vec![1], alloc1.size.0).unwrap();
        assert_eq!(vec![1], ret.considered);
        assert_eq!(vec![ExitCode::OK], ret.results.codes());
        assert_eq!(DataCap::from(alloc1.size.0), ret.datacap_recovered);

        // Reset state and show that specifying none removes only expired allocations
        rt.set_epoch(0);
        rt.replace_state(&state_with_allocs);
        let ret = h.remove_expired_allocations(&mut rt, CLIENT1, vec![], 0).unwrap();
        assert_eq!(Vec::<AllocationID>::new(), ret.considered);
        assert_eq!(Vec::<ExitCode>::new(), ret.results.codes());
        assert_eq!(DataCap::zero(), ret.datacap_recovered);
        assert!(h.load_alloc(&mut rt, CLIENT1, id1).is_some());
        assert!(h.load_alloc(&mut rt, CLIENT1, id2).is_some());

        rt.set_epoch(100);
        let ret = h.remove_expired_allocations(&mut rt, CLIENT1, vec![], alloc1.size.0).unwrap();
        assert_eq!(vec![1], ret.considered);
        assert_eq!(vec![ExitCode::OK], ret.results.codes());
        assert_eq!(DataCap::from(alloc1.size.0), ret.datacap_recovered);
        assert!(h.load_alloc(&mut rt, CLIENT1, id1).is_none()); // removed
        assert!(h.load_alloc(&mut rt, CLIENT1, id2).is_some());

        rt.set_epoch(200);
        let ret = h.remove_expired_allocations(&mut rt, CLIENT1, vec![], alloc2.size.0).unwrap();
        assert_eq!(vec![2], ret.considered);
        assert_eq!(vec![ExitCode::OK], ret.results.codes());
        assert_eq!(DataCap::from(alloc2.size.0), ret.datacap_recovered);
        assert!(h.load_alloc(&mut rt, CLIENT1, id1).is_none()); // removed
        assert!(h.load_alloc(&mut rt, CLIENT1, id2).is_none()); // removed

        // Reset state and show that specifying none removes *all* expired allocations
        rt.replace_state(&state_with_allocs);
        let ret = h.remove_expired_allocations(&mut rt, CLIENT1, vec![], total_size).unwrap();
        assert_eq!(vec![1, 2], ret.considered);
        assert_eq!(vec![ExitCode::OK, ExitCode::OK], ret.results.codes());
        assert_eq!(DataCap::from(total_size), ret.datacap_recovered);
        assert!(h.load_alloc(&mut rt, CLIENT1, id1).is_none()); // removed
        assert!(h.load_alloc(&mut rt, CLIENT1, id2).is_none()); // removed
    }

    #[test]
    fn claim_allocs() {
        let (h, mut rt) = new_harness();

        let size = 128;
        let alloc1 = make_alloc("1", CLIENT1, PROVIDER1, size);
        let alloc2 = make_alloc("2", CLIENT1, PROVIDER1, size);
        let alloc3 = make_alloc("3", CLIENT1, PROVIDER1, size);

        h.create_alloc(&mut rt, &alloc1).unwrap();
        h.create_alloc(&mut rt, &alloc2).unwrap();
        h.create_alloc(&mut rt, &alloc3).unwrap();

        let sector = 1000;
        let ret = h
            .claim_allocations(
                &mut rt,
                PROVIDER1,
                vec![
                    make_claim_req(1, &alloc1, sector, 1500),
                    make_claim_req(2, &alloc2, sector, 1500),
                    make_claim_req(3, &alloc3, sector, 1500),
                ],
                size * 3,
            )
            .unwrap();

        assert_eq!(ret.codes(), vec![ExitCode::OK, ExitCode::OK, ExitCode::OK]);

        // check that state is as expected
        let st: State = rt.get_state();
        let store = rt.store();
        let mut allocs = st.load_allocs(&store).unwrap();
        // allocs deleted
        assert!(allocs.get(CLIENT1, 1).unwrap().is_none());
        assert!(allocs.get(CLIENT1, 2).unwrap().is_none());
        assert!(allocs.get(CLIENT1, 3).unwrap().is_none());

        // claims inserted
        let claim1 = claim_from_alloc(&alloc1, 0, sector);
        let claim2 = claim_from_alloc(&alloc2, 0, sector);
        let claim3 = claim_from_alloc(&alloc3, 0, sector);
        assert_claim(&rt, PROVIDER1, 1, &claim1);
        assert_claim(&rt, PROVIDER1, 2, &claim2);
        assert_claim(&rt, PROVIDER1, 3, &claim3);

        // get claims
        //successfully
        let succ_gc = h.get_claims(&mut rt, PROVIDER1, vec![1, 2, 3]).unwrap();
        assert_eq!(3, succ_gc.batch_info.success_count);
        assert_eq!(claim2, succ_gc.claims[1]);

        // bad provider
        let fail_gc = h.get_claims(&mut rt, PROVIDER1 + 42, vec![1, 2, 3]).unwrap();
        assert_eq!(0, fail_gc.batch_info.success_count);

        // mixed bag
        let mix_gc = h.get_claims(&mut rt, PROVIDER1, vec![1, 4, 5]).unwrap();
        assert_eq!(1, mix_gc.batch_info.success_count);
        assert_eq!(claim1, succ_gc.claims[0]);
    }

    #[test]
    fn extend_claims_basic() {
        let (h, mut rt) = new_harness();
<<<<<<< HEAD
        let size = 128;
        let sector = 0;
        let start = 0;
        let min_term = MINIMUM_VERIFIED_ALLOCATION_TERM;
        let max_term = min_term + 1000;

        let claim1 = make_claim("1", CLIENT1, PROVIDER1, size, min_term, max_term, start, sector);
        let claim2 = make_claim("2", CLIENT1, PROVIDER1, size, min_term, max_term, start, sector);
        let claim3 = make_claim("3", CLIENT1, PROVIDER2, size, min_term, max_term, start, sector);

        let id1 = h.create_claim(&mut rt, &claim1).unwrap();
        let id2 = h.create_claim(&mut rt, &claim2).unwrap();
        let id3 = h.create_claim(&mut rt, &claim3).unwrap();

        // Extend claim terms and verify return value.
        let params = ExtendClaimTermsParams {
            terms: vec![
                ClaimTerm { provider: PROVIDER1, claim_id: id1, term_max: max_term + 1 },
                ClaimTerm { provider: PROVIDER1, claim_id: id2, term_max: max_term + 2 },
                ClaimTerm { provider: PROVIDER2, claim_id: id3, term_max: max_term + 3 },
            ],
=======
        rt.expect_validate_caller_addr(vec![STORAGE_MARKET_ACTOR_ADDR]);
        rt.set_caller(*POWER_ACTOR_CODE_ID, STORAGE_POWER_ACTOR_ADDR);
        let params = UseBytesParams {
            address: *CLIENT,
            deal_size: rt.policy.minimum_verified_deal_size.clone(),
>>>>>>> fa943651
        };
        rt.set_caller(*ACCOUNT_ACTOR_CODE_ID, Address::new_id(CLIENT1));
        let ret = h.extend_claim_terms(&mut rt, &params).unwrap();
        assert_eq!(ret.codes(), vec![ExitCode::OK, ExitCode::OK, ExitCode::OK]);

        // Verify state directly.
        assert_claim(&rt, PROVIDER1, id1, &Claim { term_max: max_term + 1, ..claim1 });
        assert_claim(&rt, PROVIDER1, id2, &Claim { term_max: max_term + 2, ..claim2 });
        assert_claim(&rt, PROVIDER2, id3, &Claim { term_max: max_term + 3, ..claim3 });
    }

    #[test]
    fn extend_claims_edge_cases() {
        let (h, mut rt) = new_harness();
        let size = 128;
        let sector = 0;
        let start = 0;
        let min_term = MINIMUM_VERIFIED_ALLOCATION_TERM;
        let max_term = min_term + 1000;

        let claim = make_claim("1", CLIENT1, PROVIDER1, size, min_term, max_term, start, sector);

        // Basic success case with no-op extension
        {
            let claim_id = h.create_claim(&mut rt, &claim).unwrap();
            let params = ExtendClaimTermsParams {
                terms: vec![ClaimTerm { provider: PROVIDER1, claim_id, term_max: max_term }],
            };
            rt.set_caller(*ACCOUNT_ACTOR_CODE_ID, Address::new_id(CLIENT1));
            let ret = h.extend_claim_terms(&mut rt, &params).unwrap();
            assert_eq!(ret.codes(), vec![ExitCode::OK]);
            rt.verify()
        }
        // Mismatched client is forbidden
        {
            let claim_id = h.create_claim(&mut rt, &claim).unwrap();
            let params = ExtendClaimTermsParams {
                terms: vec![ClaimTerm { provider: PROVIDER1, claim_id, term_max: max_term }],
            };
            rt.set_caller(*ACCOUNT_ACTOR_CODE_ID, Address::new_id(CLIENT2));
            let ret = h.extend_claim_terms(&mut rt, &params).unwrap();
            assert_eq!(ret.codes(), vec![ExitCode::USR_FORBIDDEN]);
            rt.verify()
        }
        // Mismatched provider is not found
        {
            let claim_id = h.create_claim(&mut rt, &claim).unwrap();
            let params = ExtendClaimTermsParams {
                terms: vec![ClaimTerm { provider: PROVIDER2, claim_id, term_max: max_term }],
            };
            rt.set_caller(*ACCOUNT_ACTOR_CODE_ID, Address::new_id(CLIENT1));
            let ret = h.extend_claim_terms(&mut rt, &params).unwrap();
            assert_eq!(ret.codes(), vec![ExitCode::USR_NOT_FOUND]);
            rt.verify()
        }
        // Term in excess of limit is denied
        {
            let claim_id = h.create_claim(&mut rt, &claim).unwrap();
            let params = ExtendClaimTermsParams {
                terms: vec![ClaimTerm {
                    provider: PROVIDER1,
                    claim_id,
                    term_max: MAXIMUM_VERIFIED_ALLOCATION_TERM + 1,
                }],
            };
            rt.set_caller(*ACCOUNT_ACTOR_CODE_ID, Address::new_id(CLIENT1));
            let ret = h.extend_claim_terms(&mut rt, &params).unwrap();
            assert_eq!(ret.codes(), vec![ExitCode::USR_ILLEGAL_ARGUMENT]);
            rt.verify()
        }
        // Reducing term is denied.
        {
            let claim_id = h.create_claim(&mut rt, &claim).unwrap();
            let params = ExtendClaimTermsParams {
                terms: vec![ClaimTerm { provider: PROVIDER1, claim_id, term_max: max_term - 1 }],
            };
            rt.set_caller(*ACCOUNT_ACTOR_CODE_ID, Address::new_id(CLIENT1));
            let ret = h.extend_claim_terms(&mut rt, &params).unwrap();
            assert_eq!(ret.codes(), vec![ExitCode::USR_ILLEGAL_ARGUMENT]);
            rt.verify()
        }
        // Extending an already-expired claim is ok
        {
            let claim_id = h.create_claim(&mut rt, &claim).unwrap();
            let params = ExtendClaimTermsParams {
                terms: vec![ClaimTerm {
                    provider: PROVIDER1,
                    claim_id,
                    term_max: MAXIMUM_VERIFIED_ALLOCATION_TERM,
                }],
            };
            rt.set_caller(*ACCOUNT_ACTOR_CODE_ID, Address::new_id(CLIENT1));
            rt.set_epoch(max_term + 1);
            let ret = h.extend_claim_terms(&mut rt, &params).unwrap();
            assert_eq!(ret.codes(), vec![ExitCode::OK]);
            rt.verify()
        }
    }
}

mod datacap {
    use fil_fungible_token::receiver::types::{UniversalReceiverParams, FRC46_TOKEN_TYPE};
    use fvm_ipld_encoding::RawBytes;
    use fvm_shared::address::Address;
    use fvm_shared::econ::TokenAmount;
    use fvm_shared::error::ExitCode;
    use fvm_shared::{ActorID, MethodNum};

    use fil_actor_verifreg::{Actor as VerifregActor, Claim, Method, State};
    use fil_actors_runtime::cbor::serialize;
    use fil_actors_runtime::runtime::policy_constants::{
        MAXIMUM_VERIFIED_ALLOCATION_EXPIRATION, MAXIMUM_VERIFIED_ALLOCATION_TERM,
        MINIMUM_VERIFIED_ALLOCATION_SIZE, MINIMUM_VERIFIED_ALLOCATION_TERM,
    };
    use fil_actors_runtime::test_utils::*;
    use fil_actors_runtime::{
        BatchReturn, DATACAP_TOKEN_ACTOR_ADDR, EPOCHS_IN_YEAR, STORAGE_MARKET_ACTOR_ADDR,
    };
    use harness::*;

    use crate::*;

    const CLIENT1: ActorID = 101;
    const CLIENT2: ActorID = 102;
    const PROVIDER1: ActorID = 301;
    const PROVIDER2: ActorID = 302;
    const SIZE: u64 = MINIMUM_VERIFIED_ALLOCATION_SIZE as u64;
    const BATCH_EMPTY: BatchReturn = BatchReturn::empty();

    #[test]
    fn receive_tokens_make_allocs() {
        let (h, mut rt) = new_harness();
        add_miner(&mut rt, PROVIDER1);
        add_miner(&mut rt, PROVIDER2);

        {
            let reqs = vec![
                make_alloc_req(&rt, PROVIDER1, SIZE),
                make_alloc_req(&rt, PROVIDER2, SIZE * 2),
            ];
            let payload = make_receiver_hook_token_payload(CLIENT1, reqs.clone(), vec![], SIZE * 3);
            h.receive_tokens(&mut rt, payload, BatchReturn::ok(2), BATCH_EMPTY, vec![1, 2])
                .unwrap();

            // Verify allocations in state.
            assert_allocation(&rt, CLIENT1, 1, &alloc_from_req(CLIENT1, &reqs[0]));
            assert_allocation(&rt, CLIENT1, 2, &alloc_from_req(CLIENT1, &reqs[1]));
            let st: State = rt.get_state();
            assert_eq!(3, st.next_allocation_id);
        }
        {
            // Make another allocation from a different client
            let reqs = vec![make_alloc_req(&rt, PROVIDER1, SIZE)];
            let payload = make_receiver_hook_token_payload(CLIENT2, reqs.clone(), vec![], SIZE);
            h.receive_tokens(&mut rt, payload, BatchReturn::ok(1), BATCH_EMPTY, vec![3]).unwrap();

            // Verify allocations in state.
            assert_allocation(&rt, CLIENT2, 3, &alloc_from_req(CLIENT2, &reqs[0]));
            let st: State = rt.get_state();
            assert_eq!(4, st.next_allocation_id);
        }
        h.check_state(&rt);
    }

    #[test]
    fn receive_tokens_extend_claims() {
        let (h, mut rt) = new_harness();

        let term_min = MINIMUM_VERIFIED_ALLOCATION_TERM;
        let term_max = term_min + 100;
        let term_start = 100;
        let sector = 1234;
        let claim1 =
            make_claim("1", CLIENT1, PROVIDER1, SIZE, term_min, term_max, term_start, sector);
        let claim2 =
            make_claim("2", CLIENT2, PROVIDER2, SIZE * 2, term_min, term_max, term_start, sector);

        let cid1 = h.create_claim(&mut rt, &claim1).unwrap();
        let cid2 = h.create_claim(&mut rt, &claim2).unwrap();

        let reqs = vec![
            make_extension_req(PROVIDER1, cid1, term_max + 1000),
            make_extension_req(PROVIDER2, cid2, term_max + 2000),
        ];
        // Client1 extends both claims
        let payload = make_receiver_hook_token_payload(CLIENT1, vec![], reqs, SIZE * 3);
        h.receive_tokens(&mut rt, payload, BATCH_EMPTY, BatchReturn::ok(2), vec![]).unwrap();

        // Verify claims in state.
        assert_claim(&rt, PROVIDER1, cid1, &Claim { term_max: term_max + 1000, ..claim1 });
        assert_claim(&rt, PROVIDER2, cid2, &Claim { term_max: term_max + 2000, ..claim2 });
    }

    #[test]
    fn receive_tokens_make_alloc_and_extend_claims() {
        let (h, mut rt) = new_harness();
        add_miner(&mut rt, PROVIDER1);
        add_miner(&mut rt, PROVIDER2);

        let alloc_reqs =
            vec![make_alloc_req(&rt, PROVIDER1, SIZE), make_alloc_req(&rt, PROVIDER2, SIZE * 2)];

        let term_min = MINIMUM_VERIFIED_ALLOCATION_TERM;
        let term_max = term_min + 100;
        let term_start = 100;
        let sector = 1234;
        let claim1 =
            make_claim("1", CLIENT1, PROVIDER1, SIZE, term_min, term_max, term_start, sector);
        let claim2 =
            make_claim("2", CLIENT2, PROVIDER2, SIZE * 2, term_min, term_max, term_start, sector);
        let cid1 = h.create_claim(&mut rt, &claim1).unwrap();
        let cid2 = h.create_claim(&mut rt, &claim2).unwrap();

        let ext_reqs = vec![
            make_extension_req(PROVIDER1, cid1, term_max + 1000),
            make_extension_req(PROVIDER2, cid2, term_max + 2000),
        ];

        // CLIENT1 makes two new allocations and extends two existing claims.
        let payload =
            make_receiver_hook_token_payload(CLIENT1, alloc_reqs.clone(), ext_reqs, SIZE * 6);
        h.receive_tokens(&mut rt, payload, BatchReturn::ok(2), BatchReturn::ok(2), vec![3, 4])
            .unwrap();

        // Verify state.
        assert_allocation(&rt, CLIENT1, 3, &alloc_from_req(CLIENT1, &alloc_reqs[0]));
        assert_allocation(&rt, CLIENT1, 4, &alloc_from_req(CLIENT1, &alloc_reqs[1]));
        assert_claim(&rt, PROVIDER1, cid1, &Claim { term_max: term_max + 1000, ..claim1 });
        assert_claim(&rt, PROVIDER2, cid2, &Claim { term_max: term_max + 2000, ..claim2 });

        let st: State = rt.get_state();
        assert_eq!(5, st.next_allocation_id);
    }

    #[test]
    fn receive_requires_datacap_caller() {
        let (h, mut rt) = new_harness();
        add_miner(&mut rt, PROVIDER1);

        let params = UniversalReceiverParams {
            type_: FRC46_TOKEN_TYPE,
            payload: serialize(
                &make_receiver_hook_token_payload(
                    CLIENT1,
                    vec![make_alloc_req(&rt, PROVIDER1, SIZE)],
                    vec![],
                    SIZE,
                ),
                "payload",
            )
            .unwrap(),
        };

        rt.set_caller(*MARKET_ACTOR_CODE_ID, *STORAGE_MARKET_ACTOR_ADDR); // Wrong caller
        rt.expect_validate_caller_addr(vec![*DATACAP_TOKEN_ACTOR_ADDR]);
        expect_abort_contains_message(
            ExitCode::USR_FORBIDDEN,
            "caller address",
            rt.call::<VerifregActor>(
                Method::UniversalReceiverHook as MethodNum,
                &RawBytes::serialize(&params).unwrap(),
            ),
        );
        rt.verify();
        h.check_state(&rt);
    }

    #[test]
    fn receive_requires_to_self() {
        let (h, mut rt) = new_harness();
<<<<<<< HEAD
        add_miner(&mut rt, PROVIDER1);

        let mut payload = make_receiver_hook_token_payload(
            CLIENT1,
            vec![make_alloc_req(&rt, PROVIDER1, SIZE)],
            vec![],
            SIZE,
        );
        // Set invalid receiver hook "to" address (should be the verified registry itself).
        payload.to = PROVIDER1;
        let params = UniversalReceiverParams {
            type_: FRC46_TOKEN_TYPE,
            payload: serialize(&payload, "payload").unwrap(),
=======
        rt.expect_validate_caller_addr(vec![STORAGE_MARKET_ACTOR_ADDR]);
        rt.set_caller(*POWER_ACTOR_CODE_ID, STORAGE_POWER_ACTOR_ADDR);
        let params = RestoreBytesParams {
            address: *CLIENT,
            deal_size: rt.policy.minimum_verified_deal_size.clone(),
>>>>>>> fa943651
        };

        rt.set_caller(*DATACAP_TOKEN_ACTOR_CODE_ID, *DATACAP_TOKEN_ACTOR_ADDR);
        rt.expect_validate_caller_addr(vec![*DATACAP_TOKEN_ACTOR_ADDR]);
        expect_abort_contains_message(
            ExitCode::USR_ILLEGAL_ARGUMENT,
            "token receiver expected to",
            rt.call::<VerifregActor>(
                Method::UniversalReceiverHook as MethodNum,
                &RawBytes::serialize(&params).unwrap(),
            ),
        );
        rt.verify();
        h.check_state(&rt);
    }

    #[test]
    fn receive_alloc_requires_miner_actor() {
        let (h, mut rt) = new_harness();
        let provider1 = Address::new_id(PROVIDER1);
        rt.set_address_actor_type(provider1, *ACCOUNT_ACTOR_CODE_ID);

        let reqs = vec![make_alloc_req(&rt, PROVIDER1, SIZE)];
        let payload = make_receiver_hook_token_payload(CLIENT1, reqs, vec![], SIZE);
        expect_abort_contains_message(
            ExitCode::USR_ILLEGAL_ARGUMENT,
            format!("allocation provider {} must be a miner actor", provider1).as_str(),
            h.receive_tokens(&mut rt, payload, BatchReturn::ok(1), BATCH_EMPTY, vec![1]),
        );
        h.check_state(&rt);
    }

    #[test]
    fn receive_invalid_alloc_reqs() {
        let (h, mut rt) = new_harness();
        add_miner(&mut rt, PROVIDER1);
        add_miner(&mut rt, PROVIDER2);

        // Alloc too small
        {
            let reqs = vec![make_alloc_req(&rt, PROVIDER1, SIZE - 1)];
            let payload = make_receiver_hook_token_payload(CLIENT1, reqs, vec![], SIZE - 1);
            expect_abort_contains_message(
                ExitCode::USR_ILLEGAL_ARGUMENT,
                "allocation size 1048575 below minimum 1048576",
                h.receive_tokens(&mut rt, payload, BATCH_EMPTY, BATCH_EMPTY, vec![]),
            );
        }
        // Min term too short
        {
            let mut reqs = vec![make_alloc_req(&rt, PROVIDER1, SIZE)];
            reqs[0].term_min = MINIMUM_VERIFIED_ALLOCATION_TERM - 1;
            let payload = make_receiver_hook_token_payload(CLIENT1, reqs, vec![], SIZE);
            expect_abort_contains_message(
                ExitCode::USR_ILLEGAL_ARGUMENT,
                "allocation term min 518399 below limit 518400",
                h.receive_tokens(&mut rt, payload, BATCH_EMPTY, BATCH_EMPTY, vec![]),
            );
        }
        // Max term too long
        {
            let mut reqs = vec![make_alloc_req(&rt, PROVIDER1, SIZE)];
            reqs[0].term_max = MAXIMUM_VERIFIED_ALLOCATION_TERM + 1;
            let payload = make_receiver_hook_token_payload(CLIENT1, reqs, vec![], SIZE);
            expect_abort_contains_message(
                ExitCode::USR_ILLEGAL_ARGUMENT,
                "allocation term max 5259486 above limit 5259485",
                h.receive_tokens(&mut rt, payload, BATCH_EMPTY, BATCH_EMPTY, vec![]),
            );
        }
        // Term minimum greater than maximum
        {
            let mut reqs = vec![make_alloc_req(&rt, PROVIDER1, SIZE)];
            reqs[0].term_max = 2 * EPOCHS_IN_YEAR;
            reqs[0].term_min = reqs[0].term_max + 1;
            let payload = make_receiver_hook_token_payload(CLIENT1, reqs, vec![], SIZE);
            expect_abort_contains_message(
                ExitCode::USR_ILLEGAL_ARGUMENT,
                "allocation term min 2103795 exceeds term max 2103794",
                h.receive_tokens(&mut rt, payload, BATCH_EMPTY, BATCH_EMPTY, vec![]),
            );
        }
        // Allocation expires too late
        {
            let mut reqs = vec![make_alloc_req(&rt, PROVIDER1, SIZE)];
            reqs[0].expiration = rt.epoch + MAXIMUM_VERIFIED_ALLOCATION_EXPIRATION + 1;
            let payload = make_receiver_hook_token_payload(CLIENT1, reqs, vec![], SIZE);
            expect_abort_contains_message(
                ExitCode::USR_ILLEGAL_ARGUMENT,
                "allocation expiration 172801 exceeds maximum 172800",
                h.receive_tokens(&mut rt, payload, BATCH_EMPTY, BATCH_EMPTY, vec![]),
            );
        }
        // Tokens received doesn't match sum of allocation sizes
        {
            let reqs =
                vec![make_alloc_req(&rt, PROVIDER1, SIZE), make_alloc_req(&rt, PROVIDER2, SIZE)];
            let payload = make_receiver_hook_token_payload(CLIENT1, reqs, vec![], SIZE * 2 + 1);
            expect_abort_contains_message(
                ExitCode::USR_ILLEGAL_ARGUMENT,
                "total allocation size 2097152 must match data cap amount received 2097153",
                h.receive_tokens(&mut rt, payload, BATCH_EMPTY, BATCH_EMPTY, vec![]),
            );
        }
        // One bad request fails the lot
        {
            let reqs = vec![
                make_alloc_req(&rt, PROVIDER1, SIZE),
                make_alloc_req(&rt, PROVIDER2, SIZE - 1),
            ];
            let mut payload = make_receiver_hook_token_payload(CLIENT1, reqs, vec![], SIZE * 2 - 1);
            payload.amount = TokenAmount::from_whole((SIZE * 2 - 1) as i64);
            expect_abort_contains_message(
                ExitCode::USR_ILLEGAL_ARGUMENT,
                "allocation size 1048575 below minimum 1048576",
                h.receive_tokens(&mut rt, payload, BATCH_EMPTY, BATCH_EMPTY, vec![]),
            );
        }
        h.check_state(&rt);
    }

    #[test]
    fn receive_invalid_extension_reqs() {
        let (h, mut rt) = new_harness();

        let term_min = MINIMUM_VERIFIED_ALLOCATION_TERM;
        let term_max = term_min + 100;
        let term_start = 100;
        let sector = 1234;
        let claim1 =
            make_claim("1", CLIENT1, PROVIDER1, SIZE, term_min, term_max, term_start, sector);

        let cid1 = h.create_claim(&mut rt, &claim1).unwrap();
        let st: State = rt.get_state();

        // Extension too long
        {
            rt.replace_state(&st);
            let epoch = term_start + 1000;
            rt.set_epoch(epoch);
            let max_allowed_term = epoch - term_start + MAXIMUM_VERIFIED_ALLOCATION_TERM;
            let reqs = vec![make_extension_req(PROVIDER1, cid1, max_allowed_term + 1)];
            let payload = make_receiver_hook_token_payload(CLIENT1, vec![], reqs, SIZE);
            expect_abort_contains_message(
                ExitCode::USR_ILLEGAL_ARGUMENT,
                "term_max 5260486 for claim 1 exceeds maximum 5260485 at current epoch 1100",
                h.receive_tokens(&mut rt, payload, BATCH_EMPTY, BATCH_EMPTY, vec![]),
            );
            // But just on the limit is allowed
            let reqs = vec![make_extension_req(PROVIDER1, cid1, max_allowed_term)];
            let payload = make_receiver_hook_token_payload(CLIENT1, vec![], reqs, SIZE);
            h.receive_tokens(&mut rt, payload, BATCH_EMPTY, BatchReturn::ok(1), vec![]).unwrap();
        }
        {
            // Claim already expired
            rt.replace_state(&st);
            let epoch = term_start + term_max + 1;
            let new_term = epoch - term_start + MINIMUM_VERIFIED_ALLOCATION_TERM;
            rt.set_epoch(epoch);
            let reqs = vec![make_extension_req(PROVIDER1, cid1, new_term)];
            let payload = make_receiver_hook_token_payload(CLIENT1, vec![], reqs, SIZE);
            expect_abort_contains_message(
                ExitCode::USR_FORBIDDEN,
                "claim 1 expired at 518600, current epoch 518601",
                h.receive_tokens(&mut rt, payload, BATCH_EMPTY, BATCH_EMPTY, vec![]),
            );
            // But just at expiration is allowed
            let epoch = term_start + term_max;
            let new_term = epoch - term_start + MAXIMUM_VERIFIED_ALLOCATION_TERM; // Can get full max term now
            rt.set_epoch(epoch);
            let reqs = vec![make_extension_req(PROVIDER1, cid1, new_term)];
            let payload = make_receiver_hook_token_payload(CLIENT1, vec![], reqs, SIZE);
            h.receive_tokens(&mut rt, payload, BATCH_EMPTY, BatchReturn::ok(1), vec![]).unwrap();
        }
        {
            // Extension is zero
            rt.replace_state(&st);
            rt.set_epoch(term_start + 100);
            let reqs = vec![make_extension_req(PROVIDER1, cid1, term_max)];
            let payload = make_receiver_hook_token_payload(CLIENT1, vec![], reqs, SIZE);
            expect_abort_contains_message(
                ExitCode::USR_ILLEGAL_ARGUMENT,
                "term_max 518500 for claim 1 is not larger than existing term max 518500",
                h.receive_tokens(&mut rt, payload, BATCH_EMPTY, BATCH_EMPTY, vec![]),
            );
            // Extension is negative
            let reqs = vec![make_extension_req(PROVIDER1, cid1, term_max - 1)];
            let payload = make_receiver_hook_token_payload(CLIENT1, vec![], reqs, SIZE);
            expect_abort_contains_message(
                ExitCode::USR_ILLEGAL_ARGUMENT,
                "term_max 518499 for claim 1 is not larger than existing term max 518500",
                h.receive_tokens(&mut rt, payload, BATCH_EMPTY, BATCH_EMPTY, vec![]),
            );
            // But extension by just 1 epoch is allowed
            let reqs = vec![make_extension_req(PROVIDER1, cid1, term_max + 1)];
            let payload = make_receiver_hook_token_payload(CLIENT1, vec![], reqs, SIZE);
            h.receive_tokens(&mut rt, payload, BATCH_EMPTY, BatchReturn::ok(1), vec![]).unwrap();
        }
    }
}<|MERGE_RESOLUTION|>--- conflicted
+++ resolved
@@ -332,13 +332,8 @@
         );
 
         expect_abort(
-<<<<<<< HEAD
-            ExitCode::USR_ILLEGAL_STATE,
+            ExitCode::USR_ILLEGAL_ARGUMENT,
             h.add_client(&mut rt, &VERIFIER, &client, &allowance_client),
-=======
-            ExitCode::USR_ILLEGAL_ARGUMENT,
-            h.add_client(&mut rt, &VERIFIER, &client, &allowance_client, &allowance_client),
->>>>>>> fa943651
         );
         h.check_state(&rt);
     }
@@ -600,7 +595,6 @@
     #[test]
     fn extend_claims_basic() {
         let (h, mut rt) = new_harness();
-<<<<<<< HEAD
         let size = 128;
         let sector = 0;
         let start = 0;
@@ -622,13 +616,6 @@
                 ClaimTerm { provider: PROVIDER1, claim_id: id2, term_max: max_term + 2 },
                 ClaimTerm { provider: PROVIDER2, claim_id: id3, term_max: max_term + 3 },
             ],
-=======
-        rt.expect_validate_caller_addr(vec![STORAGE_MARKET_ACTOR_ADDR]);
-        rt.set_caller(*POWER_ACTOR_CODE_ID, STORAGE_POWER_ACTOR_ADDR);
-        let params = UseBytesParams {
-            address: *CLIENT,
-            deal_size: rt.policy.minimum_verified_deal_size.clone(),
->>>>>>> fa943651
         };
         rt.set_caller(*ACCOUNT_ACTOR_CODE_ID, Address::new_id(CLIENT1));
         let ret = h.extend_claim_terms(&mut rt, &params).unwrap();
@@ -882,8 +869,8 @@
             .unwrap(),
         };
 
-        rt.set_caller(*MARKET_ACTOR_CODE_ID, *STORAGE_MARKET_ACTOR_ADDR); // Wrong caller
-        rt.expect_validate_caller_addr(vec![*DATACAP_TOKEN_ACTOR_ADDR]);
+        rt.set_caller(*MARKET_ACTOR_CODE_ID, STORAGE_MARKET_ACTOR_ADDR); // Wrong caller
+        rt.expect_validate_caller_addr(vec![DATACAP_TOKEN_ACTOR_ADDR]);
         expect_abort_contains_message(
             ExitCode::USR_FORBIDDEN,
             "caller address",
@@ -899,7 +886,6 @@
     #[test]
     fn receive_requires_to_self() {
         let (h, mut rt) = new_harness();
-<<<<<<< HEAD
         add_miner(&mut rt, PROVIDER1);
 
         let mut payload = make_receiver_hook_token_payload(
@@ -913,17 +899,10 @@
         let params = UniversalReceiverParams {
             type_: FRC46_TOKEN_TYPE,
             payload: serialize(&payload, "payload").unwrap(),
-=======
-        rt.expect_validate_caller_addr(vec![STORAGE_MARKET_ACTOR_ADDR]);
-        rt.set_caller(*POWER_ACTOR_CODE_ID, STORAGE_POWER_ACTOR_ADDR);
-        let params = RestoreBytesParams {
-            address: *CLIENT,
-            deal_size: rt.policy.minimum_verified_deal_size.clone(),
->>>>>>> fa943651
         };
 
-        rt.set_caller(*DATACAP_TOKEN_ACTOR_CODE_ID, *DATACAP_TOKEN_ACTOR_ADDR);
-        rt.expect_validate_caller_addr(vec![*DATACAP_TOKEN_ACTOR_ADDR]);
+        rt.set_caller(*DATACAP_TOKEN_ACTOR_CODE_ID, DATACAP_TOKEN_ACTOR_ADDR);
+        rt.expect_validate_caller_addr(vec![DATACAP_TOKEN_ACTOR_ADDR]);
         expect_abort_contains_message(
             ExitCode::USR_ILLEGAL_ARGUMENT,
             "token receiver expected to",
