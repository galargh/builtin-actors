--- conflicted
+++ resolved
@@ -7,22 +7,8 @@
 use std::ops::Neg;
 
 use anyhow::{anyhow, Error};
-pub use bitfield_queue::*;
 use byteorder::{BigEndian, ByteOrder, WriteBytesExt};
-use cid::multihash::Code;
 use cid::Cid;
-pub use commd::*;
-pub use deadline_assignment::*;
-pub use deadline_info::*;
-pub use deadline_state::*;
-pub use deadlines::*;
-pub use expiration_queue::*;
-use fil_actors_runtime::runtime::{ActorCode, DomainSeparationTag, Policy, Runtime};
-use fil_actors_runtime::{
-    actor_error, cbor, ActorContext, ActorDowncast, ActorError, BURNT_FUNDS_ACTOR_ADDR,
-    CALLER_TYPES_SIGNABLE, INIT_ACTOR_ADDR, REWARD_ACTOR_ADDR, STORAGE_MARKET_ACTOR_ADDR,
-    STORAGE_POWER_ACTOR_ADDR, VERIFIED_REGISTRY_ACTOR_ADDR,
-};
 use fvm_ipld_bitfield::{BitField, Validate};
 use fvm_ipld_blockstore::Blockstore;
 use fvm_ipld_encoding::{from_slice, BytesDe, Cbor, CborStore, RawBytes};
@@ -31,14 +17,6 @@
 use fvm_shared::clock::ChainEpoch;
 use fvm_shared::deal::DealID;
 use fvm_shared::econ::TokenAmount;
-// The following errors are particular cases of illegal state.
-// They're not expected to ever happen, but if they do, distinguished codes can help us
-// diagnose the problem.
-
-use crate::Code::Blake2b256;
-pub use beneficiary::*;
-use fil_actors_runtime::cbor::{deserialize, serialize, serialize_vec};
-use fil_actors_runtime::runtime::builtins::Type;
 use fvm_shared::error::*;
 use fvm_shared::randomness::*;
 use fvm_shared::reward::ThisEpochRewardReturn;
@@ -46,9 +24,27 @@
 use fvm_shared::smooth::FilterEstimate;
 use fvm_shared::{MethodNum, METHOD_CONSTRUCTOR, METHOD_SEND};
 use log::{error, info, warn};
-pub use monies::*;
+use multihash::Code::Blake2b256;
 use num_derive::FromPrimitive;
 use num_traits::{FromPrimitive, Zero};
+
+pub use beneficiary::*;
+pub use bitfield_queue::*;
+pub use commd::*;
+pub use deadline_assignment::*;
+pub use deadline_info::*;
+pub use deadline_state::*;
+pub use deadlines::*;
+pub use expiration_queue::*;
+use fil_actors_runtime::cbor::{deserialize, serialize, serialize_vec};
+use fil_actors_runtime::runtime::builtins::Type;
+use fil_actors_runtime::runtime::{ActorCode, DomainSeparationTag, Policy, Runtime};
+use fil_actors_runtime::{
+    actor_error, cbor, ActorContext, ActorDowncast, ActorError, BURNT_FUNDS_ACTOR_ADDR,
+    CALLER_TYPES_SIGNABLE, INIT_ACTOR_ADDR, REWARD_ACTOR_ADDR, STORAGE_MARKET_ACTOR_ADDR,
+    STORAGE_POWER_ACTOR_ADDR, VERIFIED_REGISTRY_ACTOR_ADDR,
+};
+pub use monies::*;
 pub use partition_state::*;
 pub use policy::*;
 pub use sector_map::*;
@@ -57,6 +53,10 @@
 pub use termination::*;
 pub use types::*;
 pub use vesting_state::*;
+
+// The following errors are particular cases of illegal state.
+// They're not expected to ever happen, but if they do, distinguished codes can help us
+// diagnose the problem.
 
 #[cfg(feature = "fil-actor")]
 fil_actors_runtime::wasm_trampoline!(Actor);
@@ -2228,13 +2228,7 @@
                         .ok_or_else(|| actor_error!(not_found, "no such partition {:?}", key))?;
 
                     let old_sectors = sectors
-<<<<<<< HEAD
-                        .load_sector(&mut fvm_ipld_bitfield::UnvalidatedBitField::Validated(
-                            decl.sectors.clone(),
-                        ))
-=======
                         .load_sector(&decl.sectors)
->>>>>>> fa943651
                         .map_err(|e| e.wrap("failed to load sectors"))?;
                     let new_sectors: Vec<SectorOnChainInfo> = old_sectors
                         .iter()
@@ -3607,24 +3601,10 @@
                 ));
             }
 
-            let sectors = match &decl.sectors {
-                UnvalidatedBitField::Validated(bf) => Ok(bf.clone()),
-                UnvalidatedBitField::Unvalidated(bytes) => BitField::from_bytes(bytes),
-            }
-            .map_err(|e| {
-                actor_error!(
-                    illegal_argument,
-                    "failed to validate sectors for deadline {}, partition {}: {}",
-                    decl.deadline,
-                    decl.partition,
-                    e
-                )
-            })?;
-
             Ok(ValidatedExpirationExtension {
                 deadline: decl.deadline,
                 partition: decl.partition,
-                sectors,
+                sectors: decl.sectors.clone(),
                 new_expiration: decl.new_expiration,
             })
         })
