// Copyright 2019-2022 ChainSafe Systems
// SPDX-License-Identifier: Apache-2.0, MIT

use anyhow::Ok;
use fvm_ipld_blockstore::Blockstore;
use fvm_shared::address::Address;
use fvm_shared::ActorID;
use fvm_shared::METHOD_SEND;

use crate::runtime::builtins::Type;
use crate::runtime::Runtime;

pub const HAMT_BIT_WIDTH: u32 = 5;

/// Types of built-in actors that can be treated as principles.
/// This distinction is legacy and should be removed prior to FVM support for
/// user-programmable actors.
pub const CALLER_TYPES_SIGNABLE: &[Type] = &[Type::Account, Type::Multisig];

<<<<<<< HEAD
// TODO: use the fvm_dispatch crate here when we can depend on a published crate.
// This method number comes from taking the name as "TokensReceived" and applying
// the transformation described in https://github.com/filecoin-project/FIPs/pull/399.
// This matches the value in the fungible token library used by the datacap token actor.
pub const FUNGIBLE_TOKEN_RECEIVER_HOOK_METHOD_NUM: u64 = 1361519036;

/// ResolveToIDAddr resolves the given address to it's ID address form.
/// If an ID address for the given address dosen't exist yet, it tries to create one by sending
=======
/// ResolveToActorID resolves the given address to it's actor ID.
/// If an actor ID for the given address dosen't exist yet, it tries to create one by sending
>>>>>>> bacf044a
/// a zero balance to the given address.
pub fn resolve_to_actor_id<BS, RT>(rt: &mut RT, address: &Address) -> anyhow::Result<ActorID>
where
    BS: Blockstore,
    RT: Runtime<BS>,
{
    // if we are able to resolve it to an ID address, return the resolved address
    if let Some(id) = rt.resolve_address(address) {
        return Ok(id);
    }

    // send 0 balance to the account so an ID address for it is created and then try to resolve
    rt.send(address, METHOD_SEND, Default::default(), Default::default())
        .map_err(|e| e.wrap(&format!("failed to send zero balance to address {}", address)))?;

    if let Some(id) = rt.resolve_address(address) {
        return Ok(id);
    }

    Err(anyhow::anyhow!(
        "failed to resolve address {} to ID even after sending zero balance",
        address,
    ))
}<|MERGE_RESOLUTION|>--- conflicted
+++ resolved
@@ -17,19 +17,15 @@
 /// user-programmable actors.
 pub const CALLER_TYPES_SIGNABLE: &[Type] = &[Type::Account, Type::Multisig];
 
-<<<<<<< HEAD
 // TODO: use the fvm_dispatch crate here when we can depend on a published crate.
-// This method number comes from taking the name as "TokensReceived" and applying
-// the transformation described in https://github.com/filecoin-project/FIPs/pull/399.
+// This method number comes from taking the name as "Received" and applying
+// the transformation described in FRC-42.
 // This matches the value in the fungible token library used by the datacap token actor.
-pub const FUNGIBLE_TOKEN_RECEIVER_HOOK_METHOD_NUM: u64 = 1361519036;
+// pub const FUNGIBLE_TOKEN_RECEIVER_HOOK_METHOD_NUM: u64 = 1361519036;
+pub const UNIVERSAL_RECEIVER_HOOK_METHOD_NUM: u64 = 302636343;
 
-/// ResolveToIDAddr resolves the given address to it's ID address form.
-/// If an ID address for the given address dosen't exist yet, it tries to create one by sending
-=======
 /// ResolveToActorID resolves the given address to it's actor ID.
 /// If an actor ID for the given address dosen't exist yet, it tries to create one by sending
->>>>>>> bacf044a
 /// a zero balance to the given address.
 pub fn resolve_to_actor_id<BS, RT>(rt: &mut RT, address: &Address) -> anyhow::Result<ActorID>
 where
